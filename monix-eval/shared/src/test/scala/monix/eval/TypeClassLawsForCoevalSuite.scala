--- conflicted
+++ resolved
@@ -20,31 +20,10 @@
 import cats.effect.laws.discipline.SyncTests
 import cats.laws.discipline.ComonadTests
 
-<<<<<<< HEAD
-object TypeClassLawsForCoevalSuite extends BaseLawsSuite
-  with MemoizableLawsSuite[Coeval,Int,Long,Short]
-  with MonadErrorLawsSuite[Coeval,Int,Long,Short,Throwable]
-  with CobindLawsSuite[Coeval,Int,Long,Short]
-  with MonadRecLawsSuite[Coeval,Int,Long,Short]
-  with ComonadLawsSuite[Coeval,Int,Long,Short] {
-
-  override def F: Coeval.TypeClassInstances =
-    Coeval.typeClassInstances
-
-  // Actual tests ...
-
-  applicativeEvalErrorCheck("Coeval")
-  memoizableCheck("Coeval", includeSupertypes = true)
-  monadErrorCheck("Coeval", includeSupertypes = false)
-  monadRecCheck("Coeval", includeSupertypes = false)
-  cobindCheck("Coeval", includeSupertypes = false)
-  comonadCheck("Coeval", includeSupertypes = false)
-=======
 object TypeClassLawsForCoevalSuite extends BaseLawsSuite {
   checkAll("Sync[Coeval[Int]]",
     SyncTests[Coeval].sync[Int,Int,Int])
 
   checkAll("Comonad[Coeval[Int]]",
     ComonadTests[Coeval].comonad[Int,Int,Int])
->>>>>>> f78b832b
 }