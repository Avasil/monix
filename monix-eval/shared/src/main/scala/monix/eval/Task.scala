/*
 * Copyright (c) 2014-2016 by its authors. Some rights reserved.
 * See the project homepage at: https://monix.io
 *
 * Licensed under the Apache License, Version 2.0 (the "License");
 * you may not use this file except in compliance with the License.
 * You may obtain a copy of the License at
 *
 *     http://www.apache.org/licenses/LICENSE-2.0
 *
 * Unless required by applicable law or agreed to in writing, software
 * distributed under the License is distributed on an "AS IS" BASIS,
 * WITHOUT WARRANTIES OR CONDITIONS OF ANY KIND, either express or implied.
 * See the License for the specific language governing permissions and
 * limitations under the License.
 */

package monix.eval

import monix.eval.Coeval.Attempt
import monix.eval.internal._
import monix.execution.ExecutionModel.{AlwaysAsyncExecution, BatchedExecution, SynchronousExecution}
import monix.execution.atomic.Atomic
import monix.execution.cancelables.StackedCancelable
import monix.execution.internal.Platform
import monix.execution.internal.collection.ArrayStack
import monix.execution.misc.ThreadLocal
import monix.execution.{Cancelable, CancelableFuture, ExecutionModel, Scheduler}
import monix.types._

import scala.annotation.tailrec
import scala.collection.generic.CanBuildFrom
import scala.collection.mutable
import scala.concurrent.duration.FiniteDuration
import scala.concurrent.{Future, Promise, TimeoutException}
import scala.util.control.NonFatal
import scala.util.{Failure, Success, Try}

/** `Task` represents a specification for a possibly lazy or
  * asynchronous computation, which when executed will produce an `A`
  * as a result, along with possible side-effects.
  *
  * Compared with `Future` from Scala's standard library, `Task` does
  * not represent a running computation or a value detached from time,
  * as `Task` does not execute anything when working with its builders
  * or operators and it does not submit any work into any thread-pool,
  * the execution eventually taking place only after `runAsync` is
  * called and not before that.
  *
  * Note that `Task` is conservative in how it spawns logical threads.
  * Transformations like `map` and `flatMap` for example will default
  * to being executed on the logical thread on which the asynchronous
  * computation was started. But one shouldn't make assumptions about
  * how things will end up executed, as ultimately it is the
  * implementation's job to decide on the best execution model. All
  * you are guaranteed is asynchronous execution after executing
  * `runAsync`.
  *
  * @define runAsyncDesc Triggers the asynchronous execution.
  *
  *         Without invoking `runAsync` on a `Task`, nothing
  *         gets evaluated, as a `Task` has lazy behavior.
  */
sealed abstract class Task[+A] extends Serializable { self =>
  import monix.eval.Task._

  /** $runAsyncDesc
    *
    * @param cb is a callback that will be invoked upon completion.
    *
    * @param s is an injected [[monix.execution.Scheduler Scheduler]]
    *        that gets used whenever asynchronous boundaries are needed
    *        when evaluating the task
    *
    * @return a [[monix.execution.Cancelable Cancelable]] that can
    *         be used to cancel a running task
    */
  def runAsync(cb: Callback[A])(implicit s: Scheduler): Cancelable = {
    val conn = StackedCancelable()
    val em = s.executionModel
    val frameStart = Task.frameStart(em)
    val frameRef = FrameIndexRef(em)
    val context = Context(s, conn, frameRef, defaultOptions)
    internalStartTrampolineRunLoop(self, context, Callback.safe(cb), null, null, frameStart)
    conn
  }

  /** Deprecated overload. Use [[runOnComplete]]. */
  @deprecated("Renamed to runOnComplete", since="2.1.3")
  def runAsync(f: Try[A] => Unit)(implicit s: Scheduler): Cancelable =
    runOnComplete(f)

  /** Similar to Scala's `Future#onComplete`, this method triggers
    * the evaluation of a `Task` and invokes the given callback whenever
    * the result is available.
    *
    * @param f is a callback that will be invoked upon completion.
    *
    * @param s is an injected [[monix.execution.Scheduler Scheduler]]
    *        that gets used whenever asynchronous boundaries are needed
    *        when evaluating the task
    *
    * @return a [[monix.execution.Cancelable Cancelable]] that can
    *         be used to cancel a running task
    */
  def runOnComplete(f: Try[A] => Unit)(implicit s: Scheduler): Cancelable =
    runAsync(new Callback[A] {
      def onSuccess(value: A): Unit = f(Success(value))
      def onError(ex: Throwable): Unit = f(Failure(ex))
    })

  /** $runAsyncDesc
    *
    * @param s is an injected [[monix.execution.Scheduler Scheduler]]
    *        that gets used whenever asynchronous boundaries are needed
    *        when evaluating the task
    *
    * @return a [[monix.execution.CancelableFuture CancelableFuture]]
    *         that can be used to extract the result or to cancel
    *         a running task.
    */
  def runAsync(implicit s: Scheduler): CancelableFuture[A] = {
    val em = s.executionModel
    val frameStart = Task.frameStart(em)
    val frameRef = FrameIndexRef(em)
    val context = Context(s, StackedCancelable(), frameRef, defaultOptions)
    Task.internalStartTrampolineForFuture(this, context, frameStart)
  }

  /** Tries to execute the source synchronously.
    *
    * As an alternative to `runAsync`, this method tries to execute
    * the source task immediately on the current thread and call-stack.
    *
    * This method can throw whatever error is generated by the
    * source task, whenever that error is available immediately,
    * otherwise errors are signaled asynchronously by means of
    * `CancelableFuture`.
    *
    * @return `Right(result)` in case a result was processed,
    *        or `Left(future)` in case an asynchronous boundary
    *        was hit and further async execution is needed
    */
  def runSyncMaybe(implicit s: Scheduler): Either[CancelableFuture[A], A] = {
    val f = this.runAsync(s)
    f.value match {
      case None => Left(f)
      case Some(Success(a)) => Right(a)
      case Some(Failure(ex)) => throw ex
    }
  }

  /** Transforms a [[Task]] into a [[Coeval]] that tries to execute the
    * source synchronously, returning either `Right(value)` in case a
    * value is available immediately, or `Left(future)` in case we
    * have an asynchronous boundary.
    */
  def coeval(implicit s: Scheduler): Coeval[Either[CancelableFuture[A], A]] =
    Coeval.eval(runSyncMaybe(s))

  /** Creates a new Task by applying a function to the successful result
    * of the source Task, and returns a task equivalent to the result
    * of the function.
    */
  def flatMap[B](f: A => Task[B]): Task[B] =
    FlatMap(this, f)

  /** Given a source Task that emits another Task, this function
    * flattens the result, returning a Task equivalent to the emitted
    * Task by the source.
    */
  def flatten[B](implicit ev: A <:< Task[B]): Task[B] =
    flatMap(a => a)

  /** Returns a task that waits for the specified `timespan` before
    * executing and mirroring the result of the source.
    */
  def delayExecution(timespan: FiniteDuration): Task[A] =
    TaskDelayExecution(self, timespan)

  /** Returns a task that waits for the specified `trigger` to succeed
    * before mirroring the result of the source.
    *
    * If the `trigger` ends in error, then the resulting task will
    * also end in error.
    */
  def delayExecutionWith(trigger: Task[Any]): Task[A] =
    TaskDelayExecutionWith(self, trigger)

  /** Returns a task that executes the source immediately on `runAsync`,
    * but before emitting the `onSuccess` result for the specified
    * duration.
    *
    * Note that if an error happens, then it is streamed immediately
    * with no delay.
    */
  def delayResult(timespan: FiniteDuration): Task[A] =
    TaskDelayResult(self, timespan)

  /** Returns a task that executes the source immediately on `runAsync`,
    * but before emitting the `onSuccess` result for the specified
    * duration.
    *
    * Note that if an error happens, then it is streamed immediately
    * with no delay.
    */
  def delayResultBySelector[B](selector: A => Task[B]): Task[A] =
    TaskDelayResultBySelector(self, selector)

  /** Mirrors the given source `Task`, but upon execution ensure that
    * evaluation forks into a separate (logical) thread spawned by the
    * given `scheduler`.
    *
    * The given [[monix.execution.Scheduler Scheduler]] will be used
    * for execution of the [[Task]], effectively overriding the
    * `Scheduler` that's passed in `runAsync`. Thus you can execute a
    * whole `Task` on a separate thread-pool, useful for example in
    * case of doing I/O.
    *
    * NOTE: the logic one cares about won't necessarily end up
    * executed on the given scheduler, or for transformations that
    * happen from here on. It all depends on what overrides or
    * asynchronous boundaries happen. But this function guarantees
    * that the this `Task` run-loop begins executing on the given
    * scheduler.
    *
    * Alias for
    * [[Task.fork[A](fa:monix\.eval\.Task[A],scheduler* Task.fork(fa,scheduler)]].
    *
    * @param s is the scheduler to use for execution
    */
  def executeOn(s: Scheduler): Task[A] =
    Task.fork(this, s)

  /** Mirrors the given source `Task`, but upon execution ensure
    * that evaluation forks into a separate (logical) thread.
    *
    * The [[monix.execution.Scheduler Scheduler]] used will be
    * the one that is used to start the run-loop in `runAsync`.
    *
    * Alias for [[Task.fork[A](fa:monix\.eval\.Task[A])* Task.fork(fa)]].
    */
  def executeWithFork: Task[A] =
    Task.fork(this)

  /** Returns a new task that will execute the source with a different
    * [[monix.execution.ExecutionModel ExecutionModel]].
    *
    * This allows fine-tuning the options injected by the scheduler
    * locally. Example:
    *
    * {{{
    *   import monix.execution.ExecutionModel.AlwaysAsyncExecution
    *   task.executeWithModel(AlwaysAsyncExecution)
    * }}}
    *
    * @param em is the
    *        [[monix.execution.ExecutionModel ExecutionModel]]
    *        with which the source will get evaluated on `runAsync`
    */
  def executeWithModel(em: ExecutionModel): Task[A] =
    TaskExecuteWithModel(self, em)

  /** Returns a new task that will execute the source with a different
    * set of [[Task.Options Options]].
    *
    * This allows fine-tuning the default options. Example:
    *
    * {{{
    *   task.executeWithOptions(_.enableAutoCancelableRunLoops)
    * }}}
    *
    * @param f is a function that takes the source's current set of
    *        [[Task.Options options]] and returns a modified set of
    *        options that will be used to execute the source
    *        upon `runAsync`
    */
  def executeWithOptions(f: Options => Options): Task[A] =
    TaskExecuteWithOptions(self, f)

  /** Introduces an asynchronous boundary at the current stage in the
    * asynchronous processing pipeline.
    *
    * Consider the following example:
    *
    * {{{
    *   import monix.execution.Scheduler
    *   val io = Scheduler.io()
    *
    *   val source = Task(1).executeOn(io).map(_ + 1)
    * }}}
    *
    * That task is being forced to execute on the `io` scheduler,
    * including the `map` transformation that follows after
    * `executeOn`. But what if we want to jump with the execution
    * run-loop on the default scheduler for the following
    * transformations?
    *
    * Then we can do:
    *
    * {{{
    *   source.asyncBoundary.map(_ + 2)
    * }}}
    *
    * In this sample, whatever gets evaluated by the `source` will
    * happen on the `io` scheduler, however the `asyncBoundary` call
    * will make all subsequent operations to happen on the default
    * scheduler.
    */
  def asyncBoundary: Task[A] =
    self.flatMap(r => Task.forkedUnit.map(_ => r))

  /** Introduces an asynchronous boundary at the current stage in the
    * asynchronous processing pipeline, making processing to jump on
    * the given [[monix.execution.Scheduler Scheduler]] (until the
    * next async boundary).
    *
    * Consider the following example:
    * {{{
    *   import monix.execution.Scheduler
    *   val io = Scheduler.io()
    *
    *   val source = Task(1).executeOn(io).map(_ + 1)
    * }}}
    *
    * That task is being forced to execute on the `io` scheduler,
    * including the `map` transformation that follows after
    * `executeOn`. But what if we want to jump with the execution
    * run-loop on another scheduler for the following transformations?
    *
    * Then we can do:
    * {{{
    *   import monix.execution.Scheduler.global
    *
    *   source.asyncBoundary(global).map(_ + 2)
    * }}}
    *
    * In this sample, whatever gets evaluated by the `source` will
    * happen on the `io` scheduler, however the `asyncBoundary` call
    * will make all subsequent operations to happen on the specified
    * `global` scheduler.
    *
    * @param s is the scheduler triggering the asynchronous boundary
    */
  def asyncBoundary(s: Scheduler): Task[A] =
    self.flatMap(r => Task.forkedUnit.executeOn(s).map(_ => r))

  /** Returns a failed projection of this task.
    *
    * The failed projection is a future holding a value of type
    * `Throwable`, emitting a value which is the throwable of the
    * original task in case the original task fails, otherwise if the
    * source succeeds, then it fails with a `NoSuchElementException`.
    */
  def failed: Task[Throwable] =
    materializeAttempt.flatMap {
      case Coeval.Error(ex) => now(ex)
      case Coeval.Now(_) => raiseError(new NoSuchElementException("failed"))
    }

  /** Returns a new task that upon evaluation will execute the given
    * function for the generated element, transforming the source into
    * a `Task[Unit]`.
    *
    * Similar in spirit with normal [[foreach]], but lazy, as
    * obviously nothing gets executed at this point.
    */
  def foreachL(f: A => Unit): Task[Unit] =
    self.map { a => f(a); () }

  /** Triggers the evaluation of the source, executing the given
    * function for the generated element.
    *
    * The application of this function has strict behavior, as the
    * task is immediately executed.
    */
  def foreach(f: A => Unit)(implicit s: Scheduler): CancelableFuture[Unit] =
    foreachL(f).runAsync(s)

  /** Returns a new Task that applies the mapping function to the
    * element emitted by the source.
    */
  def map[B](f: A => B): Task[B] =
    flatMap(a => try now(f(a)) catch { case NonFatal(ex) => raiseError(ex) })

  /** Returns a new `Task` in which `f` is scheduled to be run on
    * completion.  This would typically be used to release any
    * resources acquired by this `Task`.
    *
    * The returned `Task` completes when both the source and the task
    * returned by `f` complete.
    *
    * NOTE: The given function is only called when the task is
    * complete.  However the function does not get called if the task
    * gets canceled.  Cancellation is a process that's concurrent with
    * the execution of a task and hence needs special handling.
    *
    * See [[doOnCancel]] for specifying a callback to call on
    * canceling a task.
    */
  def doOnFinish(f: Option[Throwable] => Task[Unit]): Task[A] =
    materializeAttempt.flatMap {
      case Coeval.Now(value) =>
        f(None).map(_ => value)
      case Coeval.Error(ex) =>
        f(Some(ex)).flatMap(_ => raiseError(ex))
    }

  /** Returns a new `Task` that will mirror the source, but that will
    * execute the given `callback` if the task gets canceled before
    * completion.
    *
    * This only works for premature cancellation. See [[doOnFinish]]
    * for triggering callbacks when the source finishes.
    *
    * @param callback is the callback to execute if the task gets
    *        canceled prematurely
    */
  def doOnCancel(callback: Task[Unit]): Task[A] =
    TaskDoOnCancel(self, callback)

  /** Creates a new [[Task]] that will expose any triggered error from
    * the source.
    */
  def materialize: Task[Try[A]] = {
    self match {
      case Now(value) =>
        Now(Success(value))
      case Error(ex) =>
        Now(Failure(ex))
      case Eval(f) =>
        Suspend(() => Now(Try(f())))

      case Suspend(thunk) =>
        Suspend(() => try {
          thunk().materialize
        } catch { case NonFatal(ex) =>
          Now(Failure(ex))
        })

      case FlatMap(task, f) =>
        FlatMap[Any, Try[A]](
          Suspend(() => task.materialize),
          a => a match {
            case Success(any) =>
              try {
                f.asInstanceOf[Any => Task[A]](any).materialize
              } catch {
                case NonFatal(ex) =>
                  Now(Failure(ex))
              }
            case error @ Failure(_) =>
              Now(error.asInstanceOf[Try[A]])
          }
        )

      case Async(onFinish) =>
        Async { (context, cb) =>
          import context.{scheduler => s}
          s.executeTrampolined(() =>
            onFinish(context, new Callback[A] {
              def onSuccess(value: A): Unit =
                cb.onSuccess(Success(value))
              def onError(ex: Throwable): Unit =
                cb.onSuccess(Failure(ex))
            }))
        }

      case ref: MemoizeSuspend[_] =>
        val task = ref.asInstanceOf[MemoizeSuspend[A]]
        Async[Try[A]] { (ctx, cb) =>
          // Light asynchronous boundary
          Task.unsafeStartTrampolined[A](task, ctx, new Callback[A] {
            def onSuccess(value: A): Unit =
              cb.onSuccess(Success(value))
            def onError(ex: Throwable): Unit =
              cb.onSuccess(Failure(ex))
          })
        }
    }
  }

  /** Creates a new [[Task]] that will expose any triggered error from
    * the source.
    */
  def materializeAttempt: Task[Attempt[A]] =
    materialize.map {
      case Success(value) => Coeval.Now(value)
      case Failure(ex) => Coeval.Error(ex)
    }

  /** Dematerializes the source's result from a `Try`. */
  def dematerialize[B](implicit ev: A <:< Try[B]): Task[B] =
    self.asInstanceOf[Task[Try[B]]].flatMap(fromTry)

  /** Dematerializes the source's result from an `Attempt`. */
  def dematerializeAttempt[B](implicit ev: A <:< Attempt[B]): Task[B] =
    self.asInstanceOf[Task[Attempt[B]]].flatMap(Task.coeval)

  /** Creates a new task that will try recovering from an error by
    * matching it with another task using the given partial function.
    *
    * See [[onErrorHandleWith]] for the version that takes a total function.
    */
  def onErrorRecoverWith[B >: A](pf: PartialFunction[Throwable, Task[B]]): Task[B] =
    onErrorHandleWith(ex => pf.applyOrElse(ex, raiseError))

  /** Creates a new task that will handle any matching throwable that
    * this task might emit by executing another task.
    *
    * See [[onErrorRecoverWith]] for the version that takes a partial function.
    */
  def onErrorHandleWith[B >: A](f: Throwable => Task[B]): Task[B] =
    self.materialize.flatMap {
      case Success(value) => Now(value)
      case Failure(ex) =>
        try f(ex) catch { case NonFatal(err) => raiseError(err) }
    }

  /** Creates a new task that in case of error will fallback to the
    * given backup task.
    */
  def onErrorFallbackTo[B >: A](that: Task[B]): Task[B] =
    onErrorHandleWith(_ => that)

  /** Given a predicate function, keep retrying the
    * task until the function returns true.
    */
  def restartUntil(p: (A) => Boolean): Task[A] =
    self.flatMap(a => if (p(a)) now(a) else self.restartUntil(p))

  /** Creates a new task that in case of error will retry executing the
    * source again and again, until it succeeds.
    *
    * In case of continuous failure the total number of executions
    * will be `maxRetries + 1`.
    */
  def onErrorRestart(maxRetries: Long): Task[A] =
    self.onErrorHandleWith(ex =>
      if (maxRetries > 0) self.onErrorRestart(maxRetries-1)
      else raiseError(ex))

  /** Creates a new task that in case of error will retry executing the
    * source again and again, until it succeeds.
    *
    * In case of continuous failure the total number of executions
    * will be `maxRetries + 1`.
    */
  def onErrorRestartIf(p: Throwable => Boolean): Task[A] =
    self.onErrorHandleWith(ex => if (p(ex)) self.onErrorRestartIf(p) else raiseError(ex))

  /** Creates a new task that will handle any matching throwable that
    * this task might emit.
    *
    * See [[onErrorRecover]] for the version that takes a partial function.
    */
  def onErrorHandle[U >: A](f: Throwable => U): Task[U] =
    onErrorHandleWith(ex => try now(f(ex)) catch { case NonFatal(err) => raiseError(err) })

  /** Creates a new task that on error will try to map the error
    * to another value using the provided partial function.
    *
    * See [[onErrorHandle]] for the version that takes a total function.
    */
  def onErrorRecover[U >: A](pf: PartialFunction[Throwable, U]): Task[U] =
    onErrorRecoverWith(pf.andThen(now))

  /** Memoizes the result on the computation and reuses it on subsequent
    * invocations of `runAsync`.
    */
  def memoize: Task[A] =
    self match {
      case Now(_) | Error(_) => self
      case Eval(f) =>
        f match {
          case _:Coeval.Once[_] => self
          case _ =>
            val coeval = Coeval.Once(f)
            Eval(coeval)
        }
      case _: MemoizeSuspend[_] =>
        self
      case other =>
        new MemoizeSuspend[A](() => other)
    }

  /** Converts a [[Task]] to an `org.reactivestreams.Publisher` that
    * emits a single item on success, or just the error on failure.
    *
    * See [[http://www.reactive-streams.org/ reactive-streams.org]] for the
    * Reactive Streams specification.
    */
  def toReactivePublisher[B >: A](implicit s: Scheduler): org.reactivestreams.Publisher[B] =
    TaskToReactivePublisher[B](self)(s)

  /** Returns a Task that mirrors the source Task but that triggers a
    * `TimeoutException` in case the given duration passes without the
    * task emitting any item.
    */
  def timeout(after: FiniteDuration): Task[A] =
    timeoutTo(after, raiseError(new TimeoutException(s"Task timed-out after $after of inactivity")))

  /** Returns a Task that mirrors the source Task but switches to the
    * given backup Task in case the given duration passes without the
    * source emitting any item.
    */
  def timeoutTo[B >: A](after: FiniteDuration, backup: Task[B]): Task[B] =
    Task.chooseFirstOf(self, backup.delayExecution(after)).map {
      case Left(((a, futureB))) =>
        futureB.cancel()
        a
      case Right((futureA, b)) =>
        futureA.cancel()
        b
    }

  /** Zips the values of `this` and `that` task, and creates a new task
    * that will emit the tuple of their results.
    */
  def zip[B](that: Task[B]): Task[(A, B)] =
    Task.mapBoth(this, that)((a,b) => (a,b))

  /** Zips the values of `this` and `that` and applies the given
    * mapping function on their results.
    */
  def zipMap[B,C](that: Task[B])(f: (A,B) => C): Task[C] =
    Task.mapBoth(this, that)(f)
}

object Task extends TaskInstances {
  /** Returns a new task that, when executed, will emit the result of
    * the given function, executed asynchronously.
    *
    * @param f is the callback to execute asynchronously
    */
  def apply[A](f: => A): Task[A] =
    fork(eval(f))

  /** Returns a `Task` that on execution is always successful, emitting
    * the given strict value.
    */
  def now[A](a: A): Task[A] =
    Task.Now(a)

  /** Lifts a value into the task context. Alias for [[now]]. */
  def pure[A](a: A): Task[A] = now(a)

  /** Returns a task that on execution is always finishing in error
    * emitting the specified exception.
    */
  def raiseError[A](ex: Throwable): Task[A] =
    Error(ex)

  /** Promote a non-strict value representing a Task to a Task of the
    * same type.
    */
  def defer[A](fa: => Task[A]): Task[A] =
    Suspend(fa _)

  /** Alias for [[defer]]. */
  def suspend[A](fa: => Task[A]): Task[A] =
    Suspend(fa _)

  /** Promote a non-strict value to a Task that is memoized on the first
    * evaluation, the result being then available on subsequent evaluations.
    */
  def evalOnce[A](a: => A): Task[A] = {
    val coeval = Coeval.Once(a _)
    Eval(coeval)
  }

  /** Promote a non-strict value to a Task, catching exceptions in the
    * process.
    *
    * Note that since `Task` is not memoized, this will recompute the
    * value each time the `Task` is executed.
    */
  def eval[A](a: => A): Task[A] =
    Eval(a _)

  /** Alias for [[eval]]. */
  def delay[A](a: => A): Task[A] = eval(a)

  /** A [[Task]] instance that upon evaluation will never complete. */
  def never[A]: Task[A] = neverRef

  /** Builds a [[Task]] instance out of a Scala `Try`. */
  def fromTry[A](a: Try[A]): Task[A] =
    a match {
      case Success(v) => Now(v)
      case Failure(ex) => Error(ex)
    }

  /** Keeps calling `f` until it returns a `Right` result.
    *
    * Based on Phil Freeman's
    * [[http://functorial.com/stack-safety-for-free/index.pdf Stack Safety for Free]].
    */
  def tailRecM[A,B](a: A)(f: A => Task[Either[A,B]]): Task[B] =
    Task.defer(f(a)).flatMap {
      case Left(continueA) => tailRecM(continueA)(f)
      case Right(b) => Task.now(b)
    }

  private[this] final val neverRef: Async[Nothing] =
    Async((_,_) => ())

  /** A `Task[Unit]` provided for convenience. */
  final val unit: Task[Unit] = Now(())

  /** Reusable task instance used in `Task#asyncBoundary` and `Task#fork` */
  private final val forkedUnit =
    Async[Unit] { (context, cb) =>
      context.scheduler.executeAsync(() => cb.onSuccess(()))
    }

  /** Transforms a [[Coeval]] into a [[Task]]. */
  def coeval[A](a: Coeval[A]): Task[A] = Eval(a)

  /** Mirrors the given source `Task`, but upon execution ensure
    * that evaluation forks into a separate (logical) thread.
    *
    * The [[monix.execution.Scheduler Scheduler]] used will be
    * the one that is used to start the run-loop in `runAsync`.
    *
    * @param fa is the task that will get executed asynchronously
    */
  def fork[A](fa: Task[A]): Task[A] =
    Task.forkedUnit.flatMap(_ => fa)

  /** Mirrors the given source `Task`, but upon execution ensure
    * that evaluation forks into a separate (logical) thread.
    *
    * The given [[monix.execution.Scheduler Scheduler]]  will be
    * used for execution of the [[Task]], effectively overriding the
    * `Scheduler` that's passed in `runAsync`. Thus you can
    * execute a whole `Task` on a separate thread-pool, useful for
    * example in case of doing I/O.
    *
    * @param fa is the task that will get executed asynchronously
    * @param scheduler is the scheduler to use for execution
    */
  def fork[A](fa: Task[A], scheduler: Scheduler): Task[A] =
    Async { (context, cb) =>
      // Asynchronous boundary
      val newContext = context.copy(scheduler = scheduler)
      Task.unsafeStartAsync(fa, newContext, Callback.async(cb)(scheduler))
    }

  /** Create a `Task` from an asynchronous computation.
    *
    * Alias for [[create]].
    */
  def async[A](register: (Scheduler, Callback[A]) => Cancelable): Task[A] =
    create(register)

  /** Create a `Task` from an asynchronous computation, which takes the
    * form of a function with which we can register a callback.
    *
    * This can be used to translate from a callback-based API to a
    * straightforward monadic version.
    *
    * @param register is a function that will be called when this `Task`
    *        is executed, receiving a callback as a parameter, a
    *        callback that the user is supposed to call in order to
    *        signal the desired outcome of this `Task`.
    */
  def create[A](register: (Scheduler, Callback[A]) => Cancelable): Task[A] =
    TaskCreate(register)

  /** Constructs a lazy [[Task]] instance whose result
    * will be computed asynchronously.
    *
    * **WARNING:** Unsafe to use directly, only use if you know
    * what you're doing. For building `Task` instances safely
    * see [[create Task.create]].
    *
    * Rules of usage:
    *
    *  - the received `StackedCancelable` can be used to store
    *    cancelable references that will be executed upon cancel;
    *    every `push` must happen at the beginning, before any
    *    execution happens and `pop` must happen afterwards
    *    when the processing is finished, before signaling the
    *    result
    *  - the received `FrameRef` indicates the current frame
    *    index and must be reset on real asynchronous boundaries
    *    (which avoids doing extra async boundaries in batched
    *    execution mode)
    *  - before execution, an asynchronous boundary is recommended,
    *    to avoid stack overflow errors, but can happen using the
    *    scheduler's facilities for trampolined execution
    *  - on signaling the result (`onSuccess`, `onError`),
    *    another async boundary is necessary, but can also
    *    happen with the scheduler's facilities for trampolined
    *    execution (e.g. `asyncOnSuccess` and `asyncOnError`)
    *
    * **WARNING:** note that not only is this builder unsafe, but also
    * unstable, as the [[OnFinish]] callback type is exposing volatile
    * internal implementation details. This builder is meant to create
    * optimized asynchronous tasks, but for normal usage prefer
    * [[Task.create]].
    */
  def unsafeCreate[A](onFinish: OnFinish[A]): Task[A] =
    Async(onFinish)

  /** Converts the given Scala `Future` into a `Task`.
    *
    * NOTE: if you want to defer the creation of the future, use
    * in combination with [[defer]].
    */
  def fromFuture[A](f: Future[A]): Task[A] =
    TaskFromFuture(f)

  /** Creates a `Task` that upon execution will execute both given tasks
    * (possibly in parallel in case the tasks are asynchronous) and will
    * return the result of the task that manages to complete first,
    * along with a cancelable future of the other task.
    *
    * If the first task that completes
    */
  def chooseFirstOf[A,B](fa: Task[A], fb: Task[B]): Task[Either[(A, CancelableFuture[B]), (CancelableFuture[A], B)]] =
    TaskChooseFirstOf(fa, fb)

  /** Creates a `Task` that upon execution will return the result of the
    * first completed task in the given list and then cancel the rest.
    */
  def chooseFirstOfList[A](tasks: TraversableOnce[Task[A]]): Task[A] =
    TaskChooseFirstOfList(tasks)

  /** Given a `TraversableOnce` of tasks, transforms it to a task signaling
    * the collection, executing the tasks one by one and gathering their
    * results in the same collection.
    *
    * This operation will execute the tasks one by one, in order, which means that
    * both effects and results will be ordered. See [[gather]] and [[gatherUnordered]]
    * for unordered results or effects, and thus potential of running in parallel.
    *
    *  It's a simple version of [[traverse]].
    */
  def sequence[A, M[X] <: TraversableOnce[X]](in: M[Task[A]])
    (implicit cbf: CanBuildFrom[M[Task[A]], A, M[A]]): Task[M[A]] = {
    val init = eval(cbf(in))
    val r = in.foldLeft(init)((acc,elem) => acc.flatMap(lb => elem.map(e => lb += e)))
    r.map(_.result())
  }

  /** Given a `TraversableOnce[A]` and a function `A => Task[B]`, sequentially
   *  apply the function to each element of the collection and gather their
   *  results in the same collection.
   *
   *  It's a generalized version of [[sequence]].
   */
  def traverse[A, B, M[X] <: TraversableOnce[X]](in: M[A])(f: A => Task[B])
    (implicit cbf: CanBuildFrom[M[A], B, M[B]]): Task[M[B]] = {
    val init = eval(cbf(in))
    val r = in.foldLeft(init)((acc,elem) => acc.flatMap(lb => f(elem).map(e => lb += e)))
    r.map(_.result())
  }

  /** Nondeterministically gather results from the given collection of tasks,
    * returning a task that will signal the same type of collection of results
    * once all tasks are finished.
    *
    * This function is the nondeterministic analogue of `sequence` and should
    * behave identically to `sequence` so long as there is no interaction between
    * the effects being gathered. However, unlike `sequence`, which decides on
    * a total order of effects, the effects in a `gather` are unordered with
    * respect to each other.
    *
    * Although the effects are unordered, we ensure the order of results
    * matches the order of the input sequence. Also see [[gatherUnordered]]
    * for the more efficient alternative.
    */
  def gather[A, M[X] <: TraversableOnce[X]](in: M[Task[A]])
    (implicit cbf: CanBuildFrom[M[Task[A]], A, M[A]]): Task[M[A]] =
    TaskGather(in, () => cbf(in))

   /** Given a `TraversableOnce[A]` and a function `A => Task[B]`,
   * nondeterministically apply the function to each element of the collection
   * and return a task that will signal a collection of the results once all
   * tasks are finished.
   *
   * This function is the nondeterministic analogue of `traverse` and should
   * behave identically to `traverse` so long as there is no interaction between
   * the effects being gathered. However, unlike `traverse`, which decides on
   * a total order of effects, the effects in a `wander` are unordered with
   * respect to each other.
   *
   * Although the effects are unordered, we ensure the order of results
   * matches the order of the input sequence. Also see [[wanderUnordered]]
   * for the more efficient alternative.
   *
   * It's a generalized version of [[gather]].
   */
  def wander[A, B, M[X] <: TraversableOnce[X]](in: M[A])(f: A => Task[B])
    (implicit cbf: CanBuildFrom[M[A], B, M[B]]): Task[M[B]] =
    Task.eval(in.map(f)).flatMap(col => TaskGather(col, () => cbf(in)))

  /** Nondeterministically gather results from the given collection of tasks,
    * without keeping the original ordering of results.
    *
    * If the tasks in the list are set to execute asynchronously, forking
    * logical threads, then the tasks will execute in parallel.
    *
    * This function is similar to [[gather]], but neither the effects nor the
    * results will be ordered. Useful when you don't need ordering because:
    *
    *  - it has non-blocking behavior (but not wait-free)
    *  - it can be more efficient (compared with [[gather]]), but not
    *    necessarily (if you care about performance, then test)
    *
    * @param in is a list of tasks to execute
    */
  def gatherUnordered[A](in: TraversableOnce[Task[A]]): Task[List[A]] =
    TaskGatherUnordered(in)

  /** Given a `TraversableOnce[A]` and a function `A => Task[B]`,
    * nondeterministically apply the function to each element of the collection
    * without keeping the original ordering of the results.
    *
    * This function is similar to [[wander]], but neither the effects nor the
    * results will be ordered. Useful when you don't need ordering because:
    *
    *  - it has non-blocking behavior (but not wait-free)
    *  - it can be more efficient (compared with [[wander]]), but not
    *    necessarily (if you care about performance, then test)
    *
    * It's a generalized version of [[gatherUnordered]].
    */
  def wanderUnordered[A, B, M[X] <: TraversableOnce[X]](in: M[A])(f: A => Task[B]): Task[List[B]] =
    Task.eval(in.map(f)).flatMap(gatherUnordered)

  /** Apply a mapping functions to the results of two tasks, nondeterministically
    * ordering their effects.
    *
    * If the two tasks are synchronous, they'll get executed one
    * after the other, with the result being available asynchronously.
    * If the two tasks are asynchronous, they'll get scheduled for execution
    * at the same time and in a multi-threading environment they'll execute
    * in parallel and have their results synchronized.
    */
  def mapBoth[A1,A2,R](fa1: Task[A1], fa2: Task[A2])(f: (A1,A2) => R): Task[R] =
    TaskMapBoth(fa1, fa2)(f)

  /** Gathers the results from a sequence of tasks into a single list.
    * The effects are not ordered, but the results are.
    */
  def zipList[A](sources: Task[A]*): Task[List[A]] = {
    val init = eval(mutable.ListBuffer.empty[A])
    val r = sources.foldLeft(init)((acc,elem) => Task.mapBoth(acc,elem)(_ += _))
    r.map(_.toList)
  }

  /** Pairs two [[Task]] instances. */
  def zip2[A1,A2,R](fa1: Task[A1], fa2: Task[A2]): Task[(A1,A2)] =
    Task.mapBoth(fa1, fa2)((_,_))

  /** Pairs two [[Task]] instances, creating a new instance that will apply
    * the given mapping function to the resulting pair. */
  def zipMap2[A1,A2,R](fa1: Task[A1], fa2: Task[A2])(f: (A1,A2) => R): Task[R] =
    Task.mapBoth(fa1, fa2)(f)

  /** Pairs three [[Task]] instances. */
  def zip3[A1,A2,A3](fa1: Task[A1], fa2: Task[A2], fa3: Task[A3]): Task[(A1,A2,A3)] =
    zipMap3(fa1,fa2,fa3)((a1,a2,a3) => (a1,a2,a3))
  /** Pairs four [[Task]] instances. */
  def zip4[A1,A2,A3,A4](fa1: Task[A1], fa2: Task[A2], fa3: Task[A3], fa4: Task[A4]): Task[(A1,A2,A3,A4)] =
    zipMap4(fa1,fa2,fa3,fa4)((a1,a2,a3,a4) => (a1,a2,a3,a4))
  /** Pairs five [[Task]] instances. */
  def zip5[A1,A2,A3,A4,A5](fa1: Task[A1], fa2: Task[A2], fa3: Task[A3], fa4: Task[A4], fa5: Task[A5]): Task[(A1,A2,A3,A4,A5)] =
    zipMap5(fa1,fa2,fa3,fa4,fa5)((a1,a2,a3,a4,a5) => (a1,a2,a3,a4,a5))
  /** Pairs six [[Task]] instances. */
  def zip6[A1,A2,A3,A4,A5,A6](fa1: Task[A1], fa2: Task[A2], fa3: Task[A3], fa4: Task[A4], fa5: Task[A5], fa6: Task[A6]): Task[(A1,A2,A3,A4,A5,A6)] =
    zipMap6(fa1,fa2,fa3,fa4,fa5,fa6)((a1,a2,a3,a4,a5,a6) => (a1,a2,a3,a4,a5,a6))

  /** Pairs three [[Task]] instances,
    * applying the given mapping function to the result.
    */
  def zipMap3[A1,A2,A3,R](fa1: Task[A1], fa2: Task[A2], fa3: Task[A3])(f: (A1,A2,A3) => R): Task[R] = {
    val fa12 = zip2(fa1, fa2)
    zipMap2(fa12, fa3) { case ((a1,a2), a3) => f(a1,a2,a3) }
  }

  /** Pairs four [[Task]] instances,
    * applying the given mapping function to the result.
    */
  def zipMap4[A1,A2,A3,A4,R](fa1: Task[A1], fa2: Task[A2], fa3: Task[A3], fa4: Task[A4])(f: (A1,A2,A3,A4) => R): Task[R] = {
    val fa123 = zip3(fa1, fa2, fa3)
    zipMap2(fa123, fa4) { case ((a1,a2,a3), a4) => f(a1,a2,a3,a4) }
  }

  /** Pairs five [[Task]] instances,
    * applying the given mapping function to the result.
    */
  def zipMap5[A1,A2,A3,A4,A5,R](fa1: Task[A1], fa2: Task[A2], fa3: Task[A3], fa4: Task[A4], fa5: Task[A5])(f: (A1,A2,A3,A4,A5) => R): Task[R] = {
    val fa1234 = zip4(fa1, fa2, fa3, fa4)
    zipMap2(fa1234, fa5) { case ((a1,a2,a3,a4), a5) => f(a1,a2,a3,a4,a5) }
  }

  /** Pairs six [[Task]] instances,
    * applying the given mapping function to the result.
    */
  def zipMap6[A1,A2,A3,A4,A5,A6,R](fa1: Task[A1], fa2: Task[A2], fa3: Task[A3], fa4: Task[A4], fa5: Task[A5], fa6: Task[A6])(f: (A1,A2,A3,A4,A5,A6) => R): Task[R] = {
    val fa12345 = zip5(fa1, fa2, fa3, fa4, fa5)
    zipMap2(fa12345, fa6) { case ((a1,a2,a3,a4,a5), a6) => f(a1,a2,a3,a4,a5,a6) }
  }

  /** A run-loop frame index is a number representing the current run-loop
    * cycle, being incremented whenever a `flatMap` evaluation happens.
    *
    * It gets used for automatically forcing asynchronous boundaries, according to the
    * [[monix.execution.ExecutionModel ExecutionModel]]
    * injected by the [[monix.execution.Scheduler Scheduler]] when
    * the task gets evaluated with `runAsync`.
    *
    * @see [[FrameIndexRef]]
    */
  type FrameIndex = Int

  /** Type alias representing callbacks for
    * [[unsafeCreate asynchronous]] tasks.
    */
  type OnFinish[+A] = (Context, Callback[A]) => Unit

  /** Set of options for customizing the task's behavior.
    *
    * @param autoCancelableRunLoops should be set to `true` in
    *        case you want `flatMap` driven loops to be
    *        auto-cancelable. Defaults to `false`.
    */
  final case class Options(
    autoCancelableRunLoops: Boolean) {

    /** Creates a new set of options from the source, but with
      * the [[autoCancelableRunLoops]] value set to `true`.
      */
    def enableAutoCancelableRunLoops: Options =
      copy(autoCancelableRunLoops = true)

    /** Creates a new set of options from the source, but with
      * the [[autoCancelableRunLoops]] value set to `false`.
      */
    def disableAutoCancelableRunLoops: Options =
      copy(autoCancelableRunLoops = false)
  }

  /** Default [[Options]] to use for [[Task]] evaluation,
    * thus:
    *
    *  - `autoCancelableRunLoops` is `false` by default
    *
    * On top of the JVM the default can be overridden by
    * setting the following system properties:
    *
    *  - `monix.environment.autoCancelableRunLoops`
    *    (`true`, `yes` or `1` for enabling)
    *
    * @see [[Task.Options]]
    */
  val defaultOptions: Options = {
    if (Platform.isJS)
      Options(autoCancelableRunLoops = false)
    else
      Options(
        autoCancelableRunLoops =
          Option(System.getProperty("monix.environment.autoCancelableRunLoops", ""))
            .map(_.toLowerCase)
            .exists(v => v == "yes" || v == "true" || v == "1")
      )
  }

  /** A reference that boxes a [[FrameIndex]] possibly using a thread-local.
    *
    * This definition is of interest only when creating
    * tasks with [[Task.unsafeCreate]], which exposes internals and
    * is considered unsafe to use.
    *
    * In case the [[Task]] is executed with
    * [[monix.execution.ExecutionModel.BatchedExecution BatchedExecution]],
    * this class boxes a [[FrameIndex]] in order to transport it over
    * light async boundaries, possibly using a
    * [[monix.execution.misc.ThreadLocal ThreadLocal]], since this
    * index is not supposed to survive when threads get forked.
    *
    * The [[FrameIndex]] is a counter that increments whenever a
    * `flatMap` operation is evaluated. And with `BatchedExecution`,
    * whenever that counter exceeds the specified threshold, an
    * asynchronous boundary is automatically inserted. However this
    * capability doesn't blend well with light asynchronous
    * boundaries, for example `Async` tasks that never fork logical threads or
    * [[monix.execution.schedulers.TrampolinedRunnable TrampolinedRunnable]]
    * instances executed by capable schedulers. This is why
    * [[FrameIndexRef]] is part of the [[Context]] of execution for
    * [[Task]], available for asynchronous tasks that get created with
    * [[Task.unsafeCreate]].
    *
    * Note that in case the execution model is not
    * [[monix.execution.ExecutionModel.BatchedExecution BatchedExecution]]
    * then this reference is just a dummy, since there's no point in
    * keeping a counter around, plus setting and fetching from a
    * `ThreadLocal` can be quite expensive.
    */
  sealed abstract class FrameIndexRef {
    /** Returns the current [[FrameIndex]]. */
    def apply(): FrameIndex

    /** Stores a new [[FrameIndex]]. */
    def `:=`(update: FrameIndex): Unit

    /** Resets the stored [[FrameIndex]] to 1, which is the
      * default value that should be used after an asynchronous
      * boundary happened.
      */
    def reset(): Unit
  }

  object FrameIndexRef {
    /** Builds a [[FrameIndexRef]]. */
    def apply(em: ExecutionModel): FrameIndexRef =
      em match {
        case AlwaysAsyncExecution | SynchronousExecution => Dummy
        case BatchedExecution(_) => new Local
      }

    // Keeps our frame index in a thread-local
    private final class Local extends FrameIndexRef {
      private[this] val local = ThreadLocal(1)
      def apply(): FrameIndex = local.get()
      def `:=`(update: FrameIndex): Unit = local.set(update)
      def reset(): Unit = local.reset()
    }

    // Dummy implementation that doesn't do anything
    private object Dummy extends FrameIndexRef {
      def apply(): FrameIndex = 1
      def `:=`(update: FrameIndex): Unit = ()
      def reset(): Unit = ()
    }
  }

  /** The `Context` under which [[Task]] is supposed to be executed.
    *
    * This definition is of interest only when creating
    * tasks with [[Task.unsafeCreate]], which exposes internals and
    * is considered unsafe to use.
    *
    * @param scheduler is the [[monix.execution.Scheduler Scheduler]]
    *        in charge of evaluation on `runAsync`.
    * 
    * @param connection is the
    *        [[monix.execution.cancelables.StackedCancelable StackedCancelable]] 
    *        that handles the cancellation on `runAsync`
    * 
    * @param frameRef is a thread-local counter that keeps track
    *        of the current frame index of the run-loop. The run-loop
    *        is supposed to force an asynchronous boundary upon
    *        reaching a certain threshold, when the task is evaluated
    *        with
    *        [[monix.execution.ExecutionModel.BatchedExecution]].
    *        And this `frameIndexRef` should be reset whenever a real
    *        asynchronous boundary happens.
    *
    *        See the description of [[FrameIndexRef]].
    *
    * @param options is a set of options for customizing the task's
    *        behavior upon evaluation.
    */
  final case class Context(
    scheduler: Scheduler,
    connection: StackedCancelable,
    frameRef: FrameIndexRef,
    options: Options) {

    /** Helper that returns the
      * [[monix.execution.ExecutionModel ExecutionModel]]
      * specified by the [[scheduler]].
      */
    @inline def executionModel: ExecutionModel =
      scheduler.executionModel

    /** Helper that returns `true` if the current `Task` run-loop
      * should be canceled or `false` otherwise.
      */
    @inline def shouldCancel: Boolean =
      options.autoCancelableRunLoops &&
      connection.isCanceled
  }

  // We always start from 1
  private final def frameStart(em: ExecutionModel): FrameIndex =
    em.nextFrameIndex(0)

  /** Creates a new [[CallStack]] */
  private def createCallStack(): CallStack = ArrayStack(8)

  /** [[Task]] state describing an immediate synchronous value. */
  private final case class Now[A](value: A) extends Task[A] {
    // Optimization to avoid the run-loop
    override def runAsync(cb: Callback[A])(implicit s: Scheduler): Cancelable = {
      if (s.executionModel != AlwaysAsyncExecution) cb.onSuccess(value)
      else s.executeAsync(() => cb.onSuccess(value))
      Cancelable.empty
    }

    // Optimization to avoid the run-loop
    override def runAsync(implicit s: Scheduler): CancelableFuture[A] =
      CancelableFuture.successful(value)

    override def toString: String =
      s"Task.Now($value)"
  }

  /** [[Task]] state describing an immediate exception. */
  private final case class Error[A](ex: Throwable) extends Task[A] {
    // Optimization to avoid the run-loop
    override def runAsync(cb: Callback[A])(implicit s: Scheduler): Cancelable = {
      if (s.executionModel != AlwaysAsyncExecution) cb.onError(ex)
      else s.executeAsync(() => cb.onError(ex))
      Cancelable.empty
    }

    // Optimization to avoid the run-loop
    override def runAsync(implicit s: Scheduler): CancelableFuture[A] =
      CancelableFuture.failed(ex)

    override def toString: String =
      s"Task.Error($ex)"
  }

  /** [[Task]] state describing an immediate synchronous value. */
  private final case class Eval[A](f: () => A) extends Task[A] {
    override def toString: String =
      s"Task.Eval($f)"
  }

  /** Constructs a lazy [[Task]] instance whose result will
    * be computed asynchronously.
    *
    * Unsafe to build directly, only use if you know what you're doing.
    * For building `Async` instances safely, see [[create]].
    */
  private final case class Async[+A](onFinish: OnFinish[A]) extends Task[A] {
    override def toString: String =
      s"Task.Async($onFinish)"
  }

  /** Internal state, the result of [[Task.defer]] */
  private final case class Suspend[+A](thunk: () => Task[A]) extends Task[A] {
    override def toString: String =
      s"Task.Suspend($thunk)"
  }

  /** Internal [[Task]] state that is the result of applying `flatMap`. */
  private final case class FlatMap[A,B](source: Task[A], f: A => Task[B]) extends Task[B] {
    override def toString: String =
      s"Task.FlatMap($source, $f)"
  }

  /** Internal [[Task]] state that defers the evaluation of the
    * given [[Task]] and upon execution memoize its result to
    * be available for later evaluations.
    */
  private final class MemoizeSuspend[A](f: () => Task[A]) extends Task[A] {
    private[this] var thunk: () => Task[A] = f
    private[this] val state = Atomic(null : AnyRef)

    def value: Option[Try[A]] =
      state.get match {
        case null => None
        case (p: Promise[_], _) =>
          p.asInstanceOf[Promise[A]].future.value
        case result: Try[_] =>
          Some(result.asInstanceOf[Try[A]])
      }

    override def runAsync(cb: Callback[A])(implicit s: Scheduler): Cancelable =
      state.get match {
        case null =>
          super.runAsync(cb)(s)
        case (p: Promise[_], conn: StackedCancelable) =>
          val f = p.asInstanceOf[Promise[A]].future
          f.onComplete(cb)
          conn
        case result: Try[_] =>
          cb(result.asInstanceOf[Try[A]])
          Cancelable.empty
      }

    override def runAsync(implicit s: Scheduler): CancelableFuture[A] =
      state.get match {
        case null =>
          super.runAsync(s)
        case (p: Promise[_], conn: StackedCancelable) =>
          val f = p.asInstanceOf[Promise[A]].future
          CancelableFuture(f, conn)
        case result: Try[_] =>
          CancelableFuture.fromTry(result.asInstanceOf[Try[A]])
      }

    private def memoizeValue(value: Try[A]): Unit = {
      state.getAndSet(value) match {
        case (p: Promise[_], _) =>
          p.asInstanceOf[Promise[A]].complete(value)
        case _ =>
          () // do nothing
      }

      // GC purposes
      thunk = null
    }

    @tailrec def execute(context: Context, cb: Callback[A], bindCurrent: Bind, bindRest: CallStack,
      nextFrame: FrameIndex): Boolean = {

      implicit val s = context.scheduler
      state.get match {
        case null =>
          val p = Promise[A]()

          if (!state.compareAndSet(null, (p, context.connection)))
            execute(context, cb, bindCurrent, bindRest, nextFrame) // retry
          else {
            val underlying = try thunk() catch { case NonFatal(ex) => raiseError(ex) }

            val callback = new Callback[A] {
              def onError(ex: Throwable): Unit = {
                memoizeValue(Failure(ex))
                if ((bindCurrent eq null) && ((bindRest eq null) || bindRest.isEmpty))
                  cb.onError(ex)
                else
                  Task.internalRestartTrampolineAsync(raiseError(ex), context, cb, bindCurrent, bindRest)
              }

              def onSuccess(value: A): Unit = {
                memoizeValue(Success(value))
                if ((bindCurrent eq null) && ((bindRest eq null) || bindRest.isEmpty))
                  cb.onSuccess(value)
                else
                  Task.internalRestartTrampolineAsync(now(value), context, cb, bindCurrent, bindRest)
              }
            }

            // Asynchronous boundary to prevent stack-overflows!
            s.executeTrampolined { () =>
              internalStartTrampolineRunLoop(underlying, context, callback, null, null, nextFrame)
            }

            true
          }

        case (p: Promise[_], mainCancelable: StackedCancelable) =>
          // execution is pending completion
          context.connection push mainCancelable
          p.asInstanceOf[Promise[A]].future.onComplete { r =>
            context.connection.pop()
            context.frameRef.reset()
            Task.internalStartTrampolineRunLoop(fromTry(r), context, cb, bindCurrent, bindRest, 1)
          }
          true

<<<<<<< HEAD
        case _ =>
=======
        case _: Try[_] =>
>>>>>>> a983f41b
          // Race condition happened
          false
      }
    }

    override def toString: String =
      s"Task.MemoizeSuspend(${state.get})"
  }

  private type Current = Task[Any]
  private type Bind = Any => Task[Any]
  private type CallStack = ArrayStack[Bind]

  /** Unsafe utility - starts the execution of a Task with a guaranteed
    * asynchronous boundary, by providing
    * the needed [[monix.execution.Scheduler Scheduler]],
    * [[monix.execution.cancelables.StackedCancelable StackedCancelable]]
    * and [[Callback]].
    *
    * DO NOT use directly, as it is UNSAFE to use, unless you know
    * what you're doing. Prefer [[Task.runAsync(cb* Task.runAsync]]
    * and `Task.fork`.
    */
  def unsafeStartAsync[A](source: Task[A], context: Context, cb: Callback[A]): Unit =
    internalRestartTrampolineAsync(source, context, cb, null, null)

  /** Unsafe utility - starts the execution of a Task with a guaranteed
    * [[monix.execution.schedulers.TrampolinedRunnable trampolined asynchronous boundary]],
    * by providing the needed [[monix.execution.Scheduler Scheduler]],
    * [[monix.execution.cancelables.StackedCancelable StackedCancelable]]
    * and [[Callback]].
    *
    * DO NOT use directly, as it is UNSAFE to use, unless you know
    * what you're doing. Prefer [[Task.runAsync(cb* Task.runAsync]]
    * and `Task.fork`.
    */
  def unsafeStartTrampolined[A](source: Task[A], context: Context, cb: Callback[A]): Unit =
    context.scheduler.executeTrampolined { () =>
      internalStartTrampolineRunLoop(source, context, cb, null, null, context.frameRef())
    }

  /** Unsafe utility - starts the execution of a Task, by providing
    * the needed [[monix.execution.Scheduler Scheduler]],
    * [[monix.execution.cancelables.StackedCancelable StackedCancelable]]
    * and [[Callback]].
    *
    * DO NOT use directly, as it is UNSAFE to use, unless you know
    * what you're doing. Prefer [[Task.runAsync(cb* Task.runAsync]].
    */
  def unsafeStartNow[A](source: Task[A], context: Context, cb: Callback[A]): Unit =
    internalStartTrampolineRunLoop(source, context, cb, null, null, context.frameRef())

  /** Internal utility, for forcing an asynchronous boundary in the
    * trampoline loop.
    */
  @inline private def internalRestartTrampolineAsync[A](
    source: Task[A],
    context: Context,
    cb: Callback[A],
    bindCurrent: Bind,
    bindRest: CallStack): Unit = {

    if (!context.shouldCancel)
      context.scheduler.executeAsync { () =>
        // Resetting the frameRef, as a real asynchronous boundary happened
        context.frameRef.reset()
        internalStartTrampolineRunLoop(source, context, cb, bindCurrent, bindRest, 1)
      }
  }

  /** Internal utility, starts or resumes evaluation of
    * the run-loop from where it left off.
    *
    * The `frameIndex=1` default value ensures that the
    * first cycle of the trampoline gets executed regardless of
    * the `ExecutionModel`.
    */
  private[eval] def internalStartTrampolineRunLoop[A](
    source: Task[A],
    context: Context,
    cb: Callback[A],
    bindCurrent: Bind,
    bindRest: CallStack,
    frameIndex: FrameIndex): Unit = {

    final class RestartCallback(context: Context, callback: Callback[Any]) extends Callback[Any] {
      private[this] var canCall = false
      private[this] var bFirst: Bind = _
      private[this] var bRest: CallStack = _
      private[this] val runLoopIndex = context.frameRef

      def prepare(bindCurrent: Bind, bindRest: CallStack): Unit = {
        canCall = true
        this.bFirst = bindCurrent
        this.bRest = bindRest
      }

      def onSuccess(value: Any): Unit =
        if (canCall) {
          canCall = false
          loop(Now(value), context.executionModel, callback, this, bFirst, bRest, runLoopIndex())
        }

      def onError(ex: Throwable): Unit =
        if (canCall) {
          canCall = false
          callback.onError(ex)
        } else {
          context.scheduler.reportFailure(ex)
        }

      override def toString(): String =
        s"RestartCallback($context, $callback)@${hashCode()}"
    }

    @inline def executeOnFinish(
      em: ExecutionModel,
      cb: Callback[Any],
      rcb: RestartCallback,
      bFirst: Bind,
      bRest: CallStack,
      onFinish: OnFinish[Any],
      nextFrame: FrameIndex): Unit = {

      if (!context.shouldCancel) {
        // We are going to resume the frame index from where we left,
        // but only if no real asynchronous execution happened. So in order
        // to detect asynchronous execution, we are reading a thread-local
        // variable that's going to be reset in case of a thread jump.
        // Obviously this doesn't work for Javascript or for single-threaded
        // thread-pools, but that's OK, as it only means that in such instances
        // we can experience more async boundaries and everything is fine for
        // as long as the implementation of `Async` tasks are triggering
        // a `frameRef.reset` on async boundaries.
        context.frameRef := nextFrame
        rcb.prepare(bFirst, bRest)
        onFinish(context, rcb)
      }
    }

    @tailrec def loop(
      source: Current,
      em: ExecutionModel,
      cb: Callback[Any],
      rcb: RestartCallback,
      bFirst: Bind,
      bRest: CallStack,
      frameIndex: FrameIndex): Unit = {

      if (frameIndex == 0) {
        internalRestartTrampolineAsync(source, context, cb, bFirst, bRest)
      }
      else source match {
        case Now(value) =>
          val bind =
            if (bFirst ne null) bFirst
            else if (bRest ne null) bRest.pop()
            else null

          if (bind eq null)
            cb.onSuccess(value)
          else {
            val fa = try bind(value) catch { case NonFatal(ex) => raiseError(ex) }
            // Given a flatMap evaluation just happened, must increment the index
            val nextFrame = em.nextFrameIndex(frameIndex)
            // Next iteration please
            loop(fa, em, cb, rcb, null, bRest, nextFrame)
          }

        case Eval(f) =>
          var streamErrors = true
          var nextState: Current = null
          try {
            val bind =
              if (bFirst ne null) bFirst
              else if (bRest ne null) bRest.pop()
              else null

            val value = f()
            streamErrors = false
            if (bind eq null)
              cb.onSuccess(value)
            else
              try nextState = bind(value) catch { case NonFatal(ex) => cb.onError(ex) }
          } catch {
            case NonFatal(ex) =>
              if (streamErrors) cb.onError(ex)
              else context.scheduler.reportFailure(ex)
          }

          if (nextState ne null) {
            // Given a flatMap evaluation just happened, must increment the index
            val nextFrame = em.nextFrameIndex(frameIndex)
            // Next iteration please
            loop(nextState, em, cb, rcb, null, bRest, nextFrame)
          }

        case FlatMap(fa, f) =>
          var callStack: CallStack = bRest
          val bindNext = f.asInstanceOf[Bind]
          if (bFirst ne null) {
            if (callStack eq null) callStack = createCallStack()
            callStack.push(bFirst)
          }
          // Next iteration please
          loop(fa, em, cb, rcb, bindNext, callStack, frameIndex)

        case Suspend(thunk) =>
          // Next iteration please
          val fa = try thunk() catch { case NonFatal(ex) => raiseError(ex) }
          loop(fa, em, cb, rcb, bFirst, bRest, frameIndex)

        case Async(onFinish) =>
          executeOnFinish(em, cb, rcb, bFirst, bRest, onFinish, frameIndex)

        case ref: MemoizeSuspend[_] =>
          // Already processed?
          ref.value match {
            case Some(materialized) =>
              // Next iteration please
              loop(fromTry(materialized), em, cb, rcb, bFirst, bRest, frameIndex)

            case None =>
              val anyRef = ref.asInstanceOf[MemoizeSuspend[Any]]
              val isSuccess = anyRef.execute(context, cb, bFirst, bRest, frameIndex)
              // Next iteration please
              if (!isSuccess) loop(ref, em, cb, rcb, bFirst, bRest, frameIndex)
          }

        case Error(ex) =>
          cb.onError(ex)
      }
    }

    // Can happen to receive a `RestartCallback` (e.g. from Task.fork),
    // in which case we should unwrap it
    val callback = cb.asInstanceOf[Callback[Any]]
    val rcb = new RestartCallback(context, callback)
    loop(source, context.executionModel, callback, rcb, bindCurrent, bindRest, frameIndex)
  }

  /** A run-loop that attempts to complete a
    * [[monix.execution.CancelableFuture CancelableFuture]]
    * synchronously falling back to [[internalStartTrampolineRunLoop]]
    * and actual asynchronous execution in case of an
    * asynchronous boundary.
    */
  private def internalStartTrampolineForFuture[A](
    source: Task[A],
    context: Context,
    frameStart: FrameIndex): CancelableFuture[A] = {

    /* Called when we hit the first async boundary. */
    def goAsync(
      source: Current,
      context: Context,
      bindCurrent: Bind,
      bindRest: CallStack,
      nextFrame: FrameIndex,
      forceAsync: Boolean): CancelableFuture[Any] = {

      val p = Promise[Any]()
      val cb: Callback[Any] = new Callback[Any] {
        def onSuccess(value: Any): Unit = p.trySuccess(value)
        def onError(ex: Throwable): Unit = p.tryFailure(ex)
      }

      if (forceAsync)
        internalRestartTrampolineAsync(source, context, cb, bindCurrent, bindRest)
      else
        internalStartTrampolineRunLoop(source, context, cb, bindCurrent, bindRest, nextFrame)

      CancelableFuture(p.future, context.connection)
    }

    /* Loop that evaluates a Task until the first async boundary is hit,
     * or until the evaluation is finished, whichever comes first.
     */
    @tailrec def loop(
      source: Current,
      context: Context,
      em: ExecutionModel,
      bFirst: Bind,
      bRest: CallStack,
      frameIndex: Int): CancelableFuture[Any] = {

      if (frameIndex == 0) {
        // Asynchronous boundary is forced
        goAsync(source, context, bFirst, bRest, frameIndex, forceAsync = true)
      }
      else source match {
        case Now(value) =>
          val bind =
            if (bFirst ne null) bFirst
            else if (bRest ne null) bRest.pop()
            else null

          if (bind eq null)
            CancelableFuture.successful(value)
          else {
            val fa = try bind(value) catch { case NonFatal(ex) => raiseError(ex) }
            // Given a flatMap evaluation just happened, must increment the index
            val nextFrame = em.nextFrameIndex(frameIndex)
            loop(fa, context, em, null, bRest, nextFrame)
          }

        case Eval(f) =>
          var result: CancelableFuture[Any] = null
          var nextState: Current = null
          try {
            val bind =
              if (bFirst ne null) bFirst
              else if (bRest ne null) bRest.pop()
              else null

            val value = f()
            if (bind eq null)
              result = CancelableFuture.successful(value)
            else try nextState = bind(value) catch {
              case NonFatal(ex) =>
                result = CancelableFuture.failed(ex)
            }
          } catch {
            case NonFatal(ex) =>
              result = CancelableFuture.failed(ex)
          }

          if (result ne null) result else {
            // Given a flatMap evaluation just happened, must increment the index
            val nextFrame = em.nextFrameIndex(frameIndex)
            // Next iteration please
            loop(nextState, context, em, null, bRest, nextFrame)
          }

        case FlatMap(fa, f) =>
          var callStack: CallStack = bRest
          val bind = f.asInstanceOf[Bind]
          if (bFirst ne null) {
            if (callStack eq null) callStack = createCallStack()
            callStack.push(bFirst)
          }
          // Next iteration please
          loop(fa, context, em, bind, callStack, frameIndex)

        case Suspend(thunk) =>
          val fa = try thunk() catch { case NonFatal(ex) => raiseError(ex) }
          loop(fa, context, em, bFirst, bRest, frameIndex)

        case ref: MemoizeSuspend[_] =>
          ref.asInstanceOf[MemoizeSuspend[A]].value match {
            case Some(materialized) =>
              loop(fromTry(materialized), context, em, bFirst, bRest, frameIndex)
            case None =>
              goAsync(source, context, bFirst, bRest, frameIndex, forceAsync = false)
          }

        case async @ Async(_) =>
          goAsync(async, context, bFirst, bRest, frameIndex, forceAsync = false)

        case Error(ex) =>
          CancelableFuture.failed(ex)
      }
    }

    loop(source, context, context.executionModel, null, null, frameStart)
      .asInstanceOf[CancelableFuture[A]]
  }

  /** Type-class instances for [[Task]]. */
  implicit val typeClassInstances: TypeClassInstances = new TypeClassInstances
}

private[eval] trait TaskInstances {
  /** Type-class instances for [[Task]] that have
    * nondeterministic effects for [[monix.types.Applicative Applicative]].
    *
    * It can be optionally imported in scope to make `map2` and `ap` to
    * potentially run tasks in parallel.
    */
  implicit val nondeterminism: TypeClassInstances =
    new TypeClassInstances {
      override def ap[A, B](ff: Task[(A) => B])(fa: Task[A]): Task[B] =
        Task.mapBoth(ff,fa)(_(_))
      override def map2[A, B, Z](fa: Task[A], fb: Task[B])(f: (A, B) => Z): Task[Z] =
        Task.mapBoth(fa, fb)(f)
    }

  /** Groups the implementation for the type-classes defined in [[monix.types]]. */
  class TypeClassInstances
    extends Memoizable.Instance[Task]
    with MonadError.Instance[Task,Throwable]
    with Cobind.Instance[Task]
    with MonadRec.Instance[Task] {

    override def pure[A](a: A): Task[A] = Task.now(a)
    override def suspend[A](fa: => Task[A]): Task[A] = Task.defer(fa)
    override def evalOnce[A](a: => A): Task[A] = Task.evalOnce(a)
    override def eval[A](a: => A): Task[A] = Task.eval(a)
    override def memoize[A](fa: Task[A]): Task[A] = fa.memoize
    override val unit: Task[Unit] = Task.now(())

    override def flatMap[A, B](fa: Task[A])(f: (A) => Task[B]): Task[B] =
      fa.flatMap(f)
    override def flatten[A](ffa: Task[Task[A]]): Task[A] =
      ffa.flatten
    override def tailRecM[A, B](a: A)(f: (A) => Task[Either[A, B]]): Task[B] =
      Task.tailRecM(a)(f)
    override def coflatMap[A, B](fa: Task[A])(f: (Task[A]) => B): Task[B] =
      Task.eval(f(fa))
    override def ap[A, B](ff: Task[(A) => B])(fa: Task[A]): Task[B] =
      for (f <- ff; a <- fa) yield f(a)
    override def map2[A, B, Z](fa: Task[A], fb: Task[B])(f: (A, B) => Z): Task[Z] =
      for (a <- fa; b <- fb) yield f(a,b)
    override def map[A, B](fa: Task[A])(f: (A) => B): Task[B] =
      fa.map(f)
    override def raiseError[A](e: Throwable): Task[A] =
      Task.raiseError(e)
    override def onErrorHandle[A](fa: Task[A])(f: (Throwable) => A): Task[A] =
      fa.onErrorHandle(f)
    override def onErrorHandleWith[A](fa: Task[A])(f: (Throwable) => Task[A]): Task[A] =
      fa.onErrorHandleWith(f)
    override def onErrorRecover[A](fa: Task[A])(pf: PartialFunction[Throwable, A]): Task[A] =
      fa.onErrorRecover(pf)
    override def onErrorRecoverWith[A](fa: Task[A])(pf: PartialFunction[Throwable, Task[A]]): Task[A] =
      fa.onErrorRecoverWith(pf)
  }
}<|MERGE_RESOLUTION|>--- conflicted
+++ resolved
@@ -1359,11 +1359,7 @@
           }
           true
 
-<<<<<<< HEAD
-        case _ =>
-=======
         case _: Try[_] =>
->>>>>>> a983f41b
           // Race condition happened
           false
       }
